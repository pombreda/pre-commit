--- conflicted
+++ resolved
@@ -1,12 +1,12 @@
 
 import os
+import pytest
 
 from plumbum import local
 from pre_commit import git
 
 import pre_commit.constants as C
 
-<<<<<<< HEAD
 def add_and_commit():
     local['git']['add', '.']()
     local['git']['commit', '-m', 'random commit']()
@@ -15,14 +15,6 @@
 def get_sha(git_repo):
     with local.cwd(git_repo):
         return (local['git']['log', '--format="%H"'] | local['head']['-n1'])().strip('"\n')
-
-
-@pytest.yield_fixture
-def empty_git_dir(tmpdir):
-    with local.cwd(tmpdir.strpath):
-        local['git']['init']()
-        yield tmpdir.strpath
-
 
 @pytest.yield_fixture
 def dummy_git_repo(empty_git_dir):
@@ -87,8 +79,6 @@
     yield dummy_pre_commit_hooks_git_repo
 
 
-=======
->>>>>>> fdf05b0f
 def test_get_root(empty_git_dir):
     assert git.get_root() == empty_git_dir
 
